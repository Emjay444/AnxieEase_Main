--- conflicted
+++ resolved
@@ -1617,12 +1617,7 @@
       relatedScreen:
           'notifications', // Changed to match where user gets redirected
       relatedId: data['notificationId'],
-<<<<<<< HEAD
       createdAt: notificationTime,
-=======
-      createdAt: data['timestamp']
-          ?.toString(), // Use timestamp from FCM data if available
->>>>>>> 28e76d41
     );
 
     // Trigger notification refresh in home screen
@@ -1665,13 +1660,8 @@
       message: body,
       type: 'reminder',
       relatedScreen: relatedScreen,
-<<<<<<< HEAD
       relatedId: rawTimestamp?.toString(),
       createdAt: notificationTime,
-=======
-      relatedId: data['timestamp']?.toString(),
-      createdAt: data['timestamp']?.toString(), // Use timestamp from FCM data
->>>>>>> 28e76d41
     );
 
     // Trigger notification refresh in home screen
@@ -1704,13 +1694,8 @@
       message: body,
       type: 'reminder',
       relatedScreen: 'breathing_screen',
-<<<<<<< HEAD
       relatedId: rawTimestamp?.toString(),
       createdAt: notificationTime,
-=======
-      relatedId: data['timestamp']?.toString(),
-      createdAt: data['timestamp']?.toString(), // Use timestamp from FCM data
->>>>>>> 28e76d41
     );
 
     // Trigger notification refresh in home screen
@@ -2326,12 +2311,7 @@
             relatedScreen: relatedScreen,
             relatedId:
                 'bg_${severity}_${DateTime.now().millisecondsSinceEpoch}',
-<<<<<<< HEAD
             createdAt: resolvedTimestamp,
-=======
-            createdAt:
-                timestamp, // Use the original timestamp from the notification
->>>>>>> 28e76d41
           );
 
           if (notificationId.isNotEmpty) {
